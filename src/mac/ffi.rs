--- conflicted
+++ resolved
@@ -131,11 +131,6 @@
 // pub fn proc_name(pid: i32, buf: *mut i8, bufsize: u32) -> i32;
 }
 
-#[link(name = "proc", kind = "dylib")]
-extern {
-    pub fn proc_pid_rusage(pid: c_int, flavor: c_int, buffer: *mut c_void) -> c_int;
-}
-
 // TODO: waiting for https://github.com/rust-lang/libc/pull/678
 macro_rules! cfg_if {
     ($(
@@ -438,30 +433,6 @@
 }
 
 //https://github.com/andrewdavidmackenzie/libproc-rs/blob/master/src/libproc/pid_rusage.rs
-<<<<<<< HEAD
-#[repr(C)]
-#[derive(Debug, Default)]
-pub struct RUsageInfoV2 {
-    pub ri_uuid                 : [u8; 16],
-    pub ri_user_time            : u64,
-    pub ri_system_time          : u64,
-    pub ri_pkg_idle_wkups       : u64,
-    pub ri_interrupt_wkups      : u64,
-    pub ri_pageins              : u64,
-    pub ri_wired_size           : u64,
-    pub ri_resident_size        : u64,
-    pub ri_phys_footprint       : u64,
-    pub ri_proc_start_abstime   : u64,
-    pub ri_proc_exit_abstime    : u64,
-    pub ri_child_user_time      : u64,
-    pub ri_child_system_time    : u64,
-    pub ri_child_pkg_idle_wkups : u64,
-    pub ri_child_interrupt_wkups: u64,
-    pub ri_child_pageins        : u64,
-    pub ri_child_elapsed_abstime: u64,
-    pub ri_diskio_bytesread     : u64,
-    pub ri_diskio_byteswritten  : u64,
-=======
 #[derive(Debug, Default)]
 #[repr(C)]
 pub struct RUsageInfoV2 {
@@ -484,7 +455,6 @@
     pub ri_child_elapsed_abstime: u64,
     pub ri_diskio_bytesread: u64,
     pub ri_diskio_byteswritten: u64,
->>>>>>> 18da8afb
 }
 
 //pub const HOST_CPU_LOAD_INFO_COUNT: usize = 4;
