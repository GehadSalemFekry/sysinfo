//
// Sysinfo
//
// Copyright (c) 2017 Guillaume Gomez
//

use libc::{self, c_char, CTL_NET, NET_RT_IFLIST2, PF_ROUTE, RTM_IFINFO2};

use std::collections::HashMap;
use std::ptr::null_mut;
use sys::ffi;

use NetworkExt;
use NetworksExt;
use NetworksIter;

macro_rules! old_and_new {
    ($ty_:expr, $name:ident, $old:ident, $new_val:expr) => {{
        $ty_.$old = $ty_.$name;
        $ty_.$name = $new_val;
    }};
}

/// Network interfaces.
///
/// ```no_run
/// use sysinfo::{NetworksExt, System, SystemExt};
///
/// let s = System::new_all();
/// let networks = s.get_networks();
/// ```
pub struct Networks {
    interfaces: HashMap<String, NetworkData>,
}

impl Networks {
    pub(crate) fn new() -> Self {
        Networks {
            interfaces: HashMap::new(),
        }
    }

    #[allow(clippy::cast_ptr_alignment)]
    fn update_networks(&mut self) {
        let mib = &mut [CTL_NET, PF_ROUTE, 0, 0, NET_RT_IFLIST2, 0];
        let mut len = 0;
        if unsafe { libc::sysctl(mib.as_mut_ptr(), 6, null_mut(), &mut len, null_mut(), 0) } < 0 {
            // TODO: might be nice to put an error in here...
            return;
        }
        let mut buf = Vec::with_capacity(len);
        unsafe {
            buf.set_len(len);
            if libc::sysctl(
                mib.as_mut_ptr(),
                6,
                buf.as_mut_ptr(),
                &mut len,
                null_mut(),
                0,
            ) < 0
            {
                // TODO: might be nice to put an error in here...
                return;
            }
        }
        let buf = buf.as_ptr() as *const c_char;
        let lim = unsafe { buf.add(len) };
        let mut next = buf;
        while next < lim {
            unsafe {
                let ifm = next as *const libc::if_msghdr;
                next = next.offset((*ifm).ifm_msglen as isize);
                if (*ifm).ifm_type == RTM_IFINFO2 as u8 {
                    // The interface (line description) name stored at ifname will be returned in
                    // the default coded character set identifier (CCSID) currently in effect for
                    // the job. If this is not a single byte CCSID, then storage greater than
                    // IFNAMSIZ (16) bytes may be needed. 22 bytes is large enough for all CCSIDs.
                    let mut name = vec![0u8; libc::IFNAMSIZ + 6];

                    let if2m: *const ffi::if_msghdr2 = ifm as *const ffi::if_msghdr2;
                    let pname =
                        libc::if_indextoname((*if2m).ifm_index as _, name.as_mut_ptr() as _);
                    if pname.is_null() {
                        continue;
                    }
                    name.set_len(libc::strlen(pname));
                    let name = String::from_utf8_unchecked(name);
                    let interface = self.interfaces.entry(name).or_insert_with(|| NetworkData {
                        current_in: (*if2m).ifm_data.ifi_ibytes,
                        old_in: 0,
                        current_out: (*if2m).ifm_data.ifi_obytes,
                        old_out: 0,
                        packets_in: (*if2m).ifm_data.ifi_ipackets,
                        old_packets_in: 0,
                        packets_out: (*if2m).ifm_data.ifi_opackets,
                        old_packets_out: 0,
                        errors_in: (*if2m).ifm_data.ifi_ierrors,
                        old_errors_in: 0,
                        errors_out: (*if2m).ifm_data.ifi_oerrors,
                        old_errors_out: 0,
                        updated: true,
                    });
                    old_and_new!(interface, current_out, old_out, (*if2m).ifm_data.ifi_obytes);
                    old_and_new!(interface, current_in, old_in, (*if2m).ifm_data.ifi_ibytes);
                    old_and_new!(
                        interface,
                        packets_in,
                        old_packets_in,
                        (*if2m).ifm_data.ifi_ipackets
                    );
                    old_and_new!(
                        interface,
                        packets_out,
                        old_packets_out,
                        (*if2m).ifm_data.ifi_opackets
                    );
                    old_and_new!(
                        interface,
                        errors_in,
                        old_errors_in,
                        (*if2m).ifm_data.ifi_ierrors
                    );
                    old_and_new!(
                        interface,
                        errors_out,
                        old_errors_out,
                        (*if2m).ifm_data.ifi_oerrors
                    );
                    interface.updated = true;
                }
            }
        }
    }
}

impl NetworksExt for Networks {
    fn iter<'a>(&'a self) -> NetworksIter<'a> {
        NetworksIter::new(self.interfaces.iter())
    }

    fn refresh_networks_list(&mut self) {
        for (_, data) in self.interfaces.iter_mut() {
            data.updated = false;
        }
        self.update_networks();
        self.interfaces.retain(|_, data| data.updated);
    }

    fn refresh(&mut self) {
        self.update_networks();
    }
}

/// Contains network information.
#[derive(PartialEq, Eq)]
pub struct NetworkData {
    current_in: u64,
    old_in: u64,
    current_out: u64,
    old_out: u64,
    packets_in: u64,
    old_packets_in: u64,
    packets_out: u64,
    old_packets_out: u64,
    errors_in: u64,
    old_errors_in: u64,
    errors_out: u64,
    old_errors_out: u64,
    updated: bool,
}

impl NetworkExt for NetworkData {
    fn get_received(&self) -> u64 {
        self.current_in - self.old_in
    }

    fn get_total_received(&self) -> u64 {
        self.current_in
    }

    fn get_transmitted(&self) -> u64 {
        self.current_out - self.old_out
    }

    fn get_total_transmitted(&self) -> u64 {
        self.current_out
    }

    fn get_packets_received(&self) -> u64 {
        self.packets_in - self.old_packets_in
    }

    fn get_total_packets_received(&self) -> u64 {
        self.packets_in
    }

    fn get_packets_transmitted(&self) -> u64 {
        self.packets_out - self.old_packets_out
    }

    fn get_total_packets_transmitted(&self) -> u64 {
        self.packets_out
    }

    fn get_errors_on_received(&self) -> u64 {
        self.errors_in - self.old_errors_in
    }

    fn get_total_errors_on_received(&self) -> u64 {
        self.errors_in
    }

    fn get_errors_on_transmitted(&self) -> u64 {
        self.errors_out - self.old_errors_out
    }

    fn get_total_errors_on_transmitted(&self) -> u64 {
        self.errors_out
    }
<<<<<<< HEAD
    n.old_in = if n.current_in > totalibytes {
        0
    } else {
        n.current_in
    };
    n.current_in = totalibytes;
    n.old_out = if n.current_out > totalobytes {
        0
    } else {
        n.current_out
    };
    n.current_out = totalobytes;
=======
>>>>>>> 18da8afb
}<|MERGE_RESOLUTION|>--- conflicted
+++ resolved
@@ -218,19 +218,4 @@
     fn get_total_errors_on_transmitted(&self) -> u64 {
         self.errors_out
     }
-<<<<<<< HEAD
-    n.old_in = if n.current_in > totalibytes {
-        0
-    } else {
-        n.current_in
-    };
-    n.current_in = totalibytes;
-    n.old_out = if n.current_out > totalobytes {
-        0
-    } else {
-        n.current_out
-    };
-    n.current_out = totalobytes;
-=======
->>>>>>> 18da8afb
 }