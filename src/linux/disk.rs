--- conflicted
+++ resolved
@@ -23,11 +23,7 @@
 }
 
 /// Struct containing a disk information.
-<<<<<<< HEAD
-#[derive(Clone)]
-=======
 #[derive(PartialEq)]
->>>>>>> 18da8afb
 pub struct Disk {
     type_: DiskType,
     name: OsString,
