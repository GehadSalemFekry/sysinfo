--- conflicted
+++ resolved
@@ -3,7 +3,7 @@
 //
 // Copyright (c) 2019 Guillaume Gomez
 //
-use std::fs;
+
 use std::fs::File;
 use std::io::Read;
 use std::path::Path;
@@ -159,34 +159,6 @@
     // old_tx_compressed: usize,
 }
 
-<<<<<<< HEAD
-fn read_things() -> Result<(u64, u64), Error> {
-    fn read_interface_stat(iface: &str, typ: &str) -> Result<u64, Error> {
-        let mut file = File::open(format!("/sys/class/net/{}/statistics/{}_bytes", iface, typ))?;
-        let mut content = String::with_capacity(20);
-        file.read_to_string(&mut content)?;
-        content
-            .trim()
-            .parse()
-            .map_err(|_| Error::new(ErrorKind::Other, "Failed to parse network stat"))
-    }
-
-    let mut rx: u64 = 0;
-    let mut tx: u64 = 0;
-    if let Ok(entries) = fs::read_dir("/sys/class/net"){
-        for entry in entries{
-            if let Ok(entry) = entry{
-                if let Ok(iface) = entry.file_name().into_string(){
-                    rx += read_interface_stat(iface.as_str(), "rx").unwrap_or(0);
-                    tx += read_interface_stat(iface.as_str(), "tx").unwrap_or(0);
-                }
-               
-            }
-        }
-    }
-    
-    Ok((rx, tx))
-=======
 impl NetworkData {
     fn update(&mut self, path: &str, data: &mut Vec<u8>) {
         let path = &Path::new("/sys/class/net/").join(path).join("statistics");
@@ -229,7 +201,6 @@
         //     read(path, "tx_compressed", data)
         // );
     }
->>>>>>> 18da8afb
 }
 
 impl NetworkExt for NetworkData {
