--- conflicted
+++ resolved
@@ -125,7 +125,10 @@
     /// Tasks run by this process.
     pub tasks: HashMap<Pid, Process>,
     pub(crate) stat_file: Option<File>,
-<<<<<<< HEAD
+    old_read_bytes: u64,
+    old_written_bytes: u64,
+    read_bytes: u64,
+    written_bytes: u64,
     pub faults: u64,
     pub pageins: u64,
     pub messages_sent: u64,
@@ -134,14 +137,6 @@
     pub threads_running: u64,
     pub priority: i32,
     pub nice: i32,
-    pub read_bytes: u64,
-    pub write_bytes: u64
-=======
-    old_read_bytes: u64,
-    old_written_bytes: u64,
-    read_bytes: u64,
-    written_bytes: u64,
->>>>>>> 18da8afb
 }
 
 impl ProcessExt for Process {
@@ -173,7 +168,6 @@
                 HashMap::new()
             },
             stat_file: None,
-<<<<<<< HEAD
             faults: 0,
             pageins: 0,
             messages_sent: 0,
@@ -182,14 +176,10 @@
             threads_running: 0,
             priority: 0,
             nice: 0,
-            read_bytes: 0,
-            write_bytes: 0
-=======
             old_read_bytes: 0,
             old_written_bytes: 0,
             read_bytes: 0,
             written_bytes: 0,
->>>>>>> 18da8afb
         }
     }
 
