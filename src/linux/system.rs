//
// Sysinfo
//
// Copyright (c) 2015 Guillaume Gomez
//

use sys::component::{self, Component};
use sys::disk;
use sys::process::*;
use sys::processor::*;

use Disk;
use LoadAvg;
use Networks;
use Pid;
use User;
use {ProcessExt, RefreshKind, SystemExt};

use libc::{self, gid_t, sysconf, uid_t, _SC_CLK_TCK, _SC_PAGESIZE};
use std::cell::UnsafeCell;
use std::collections::HashMap;
use std::fs::{self, File};
use std::io::{self, BufRead, BufReader, Read};
use std::path::{Path, PathBuf};
use std::str::FromStr;
use std::sync::{Arc, Mutex};
use std::time::SystemTime;

use utils::realpath;

use rayon::prelude::*;

// This whole thing is to prevent having too many files open at once. It could be problematic
// for processes using a lot of files and using sysinfo at the same time.
#[allow(clippy::mutex_atomic)]
pub(crate) static mut REMAINING_FILES: once_cell::sync::Lazy<Arc<Mutex<isize>>> =
    once_cell::sync::Lazy::new(|| {
        #[cfg(target_os = "android")]
        {
            // The constant "RLIMIT_NOFILE" doesn't exist on Android so we have to return a value.
            // The default value seems to be 1024 so let's return 50% of it...
            Arc::new(Mutex::new(1024 / 2))
        }
        #[cfg(not(target_os = "android"))]
        unsafe {
            let mut limits = libc::rlimit {
                rlim_cur: 0,
                rlim_max: 0,
            };
            if libc::getrlimit(libc::RLIMIT_NOFILE, &mut limits) != 0 {
                // Most linux system now defaults to 1024.
                return Arc::new(Mutex::new(1024 / 2));
            }
            // We save the value in case the update fails.
            let current = limits.rlim_cur;

            // The set the soft limit to the hard one.
            limits.rlim_cur = limits.rlim_max;
            // In this part, we leave minimum 50% of the available file descriptors to the process
            // using sysinfo.
            Arc::new(Mutex::new(
                if libc::setrlimit(libc::RLIMIT_NOFILE, &limits) == 0 {
                    limits.rlim_cur / 2
                } else {
                    current / 2
                } as _,
            ))
        }
    });

pub(crate) fn get_max_nb_fds() -> isize {
    #[cfg(target_os = "android")]
    {
        // The constant "RLIMIT_NOFILE" doesn't exist on Android so we have to return a value.
        // The default value seems to be 1024...
        1024 / 2
    }
    #[cfg(not(target_os = "android"))]
    unsafe {
        let mut limits = libc::rlimit {
            rlim_cur: 0,
            rlim_max: 0,
        };
        if libc::getrlimit(libc::RLIMIT_NOFILE, &mut limits) != 0 {
            // Most linux system now defaults to 1024.
            1024 / 2
        } else {
            limits.rlim_max as isize / 2
        }
    }
}

macro_rules! to_str {
    ($e:expr) => {
        unsafe { ::std::str::from_utf8_unchecked($e) }
    };
}

fn boot_time() -> u64 {
    if let Ok(f) = File::open("/proc/stat") {
        let buf = BufReader::new(f);
        let line = buf
            .split(b'\n')
            .filter_map(|r| r.ok())
            .find(|l| l.starts_with(b"btime"));

        if let Some(line) = line {
            return line
                .split(|x| *x == b' ')
                .filter(|s| !s.is_empty())
                .nth(1)
                .map(|v| to_u64(v))
                .unwrap_or(0);
        }
    }
    // Either we didn't find "btime" or "/proc/stat" wasn't available for some reason...
    let mut up = libc::timespec {
        tv_sec: 0,
        tv_nsec: 0,
    };
    if unsafe { libc::clock_gettime(libc::CLOCK_BOOTTIME, &mut up) } == 0 {
        up.tv_sec as u64
    } else {
        sysinfo_debug!("clock_gettime failed: boot time cannot be retrieve...");
        0
    }
}

/// Structs containing system's information.
pub struct System {
    process_list: Process,
    mem_total: u64,
    mem_free: u64,
    mem_available: u64,
    mem_buffers: u64,
    mem_page_cache: u64,
    mem_slab_reclaimable: u64,
    swap_total: u64,
    swap_free: u64,
    global_processor: Processor,
    processors: Vec<Processor>,
    page_size_kb: u64,
    components: Vec<Component>,
    disks: Vec<Disk>,
    networks: Networks,
    uptime: u64,
    users: Vec<User>,
    boot_time: u64,
}

impl System {
    fn clear_procs(&mut self) {
        if !self.processors.is_empty() {
            let (new, old) = get_raw_times(&self.global_processor);
            let total_time = (if old > new { 1 } else { new - old }) as f32;
            let mut to_delete = Vec::with_capacity(20);

            for (pid, proc_) in &mut self.process_list.tasks {
                if !has_been_updated(proc_) {
                    to_delete.push(*pid);
                } else {
                    compute_cpu_usage(proc_, self.processors.len() as u64, total_time);
                }
            }
            for pid in to_delete {
                self.process_list.tasks.remove(&pid);
            }
        }
    }

    fn refresh_processors(&mut self, limit: Option<u32>) {
        if let Ok(f) = File::open("/proc/stat") {
            let buf = BufReader::new(f);
            let mut i: usize = 0;
            let first = self.processors.is_empty();
            let mut it = buf.split(b'\n');
            let mut count = 0;
            let (vendor_id, brand) = if first {
                get_vendor_id_and_brand()
            } else {
                (String::new(), String::new())
            };

            if let Some(Ok(line)) = it.next() {
                if &line[..4] != b"cpu " {
                    return;
                }
                let mut parts = line.split(|x| *x == b' ').filter(|s| !s.is_empty());
                if first {
                    self.global_processor.name = to_str!(parts.next().unwrap_or(&[])).to_owned();
                } else {
                    parts.next();
                }
                self.global_processor.set(
                    parts.next().map(|v| to_u64(v)).unwrap_or(0),
                    parts.next().map(|v| to_u64(v)).unwrap_or(0),
                    parts.next().map(|v| to_u64(v)).unwrap_or(0),
                    parts.next().map(|v| to_u64(v)).unwrap_or(0),
                    parts.next().map(|v| to_u64(v)).unwrap_or(0),
                    parts.next().map(|v| to_u64(v)).unwrap_or(0),
                    parts.next().map(|v| to_u64(v)).unwrap_or(0),
                    parts.next().map(|v| to_u64(v)).unwrap_or(0),
                    parts.next().map(|v| to_u64(v)).unwrap_or(0),
                    parts.next().map(|v| to_u64(v)).unwrap_or(0),
                );
                count += 1;
                if let Some(limit) = limit {
                    if count >= limit {
                        return;
                    }
                }
            }
            while let Some(Ok(line)) = it.next() {
                if &line[..3] != b"cpu" {
                    break;
                }

                let mut parts = line.split(|x| *x == b' ').filter(|s| !s.is_empty());
                if first {
                    self.processors.push(Processor::new_with_values(
                        to_str!(parts.next().unwrap_or(&[])),
                        parts.next().map(|v| to_u64(v)).unwrap_or(0),
                        parts.next().map(|v| to_u64(v)).unwrap_or(0),
                        parts.next().map(|v| to_u64(v)).unwrap_or(0),
                        parts.next().map(|v| to_u64(v)).unwrap_or(0),
                        parts.next().map(|v| to_u64(v)).unwrap_or(0),
                        parts.next().map(|v| to_u64(v)).unwrap_or(0),
                        parts.next().map(|v| to_u64(v)).unwrap_or(0),
                        parts.next().map(|v| to_u64(v)).unwrap_or(0),
                        parts.next().map(|v| to_u64(v)).unwrap_or(0),
                        parts.next().map(|v| to_u64(v)).unwrap_or(0),
                        get_cpu_frequency(i),
                        vendor_id.clone(),
                        brand.clone(),
                    ));
                    i += 1;
                } else {
                    parts.next(); // we don't want the name again
                    self.processors[i].set(
                        parts.next().map(|v| to_u64(v)).unwrap_or(0),
                        parts.next().map(|v| to_u64(v)).unwrap_or(0),
                        parts.next().map(|v| to_u64(v)).unwrap_or(0),
                        parts.next().map(|v| to_u64(v)).unwrap_or(0),
                        parts.next().map(|v| to_u64(v)).unwrap_or(0),
                        parts.next().map(|v| to_u64(v)).unwrap_or(0),
                        parts.next().map(|v| to_u64(v)).unwrap_or(0),
                        parts.next().map(|v| to_u64(v)).unwrap_or(0),
                        parts.next().map(|v| to_u64(v)).unwrap_or(0),
                        parts.next().map(|v| to_u64(v)).unwrap_or(0),
                    );
                    self.processors[i].frequency = get_cpu_frequency(i);
                    i += 1;
                }
                count += 1;
                if let Some(limit) = limit {
                    if count >= limit {
                        break;
                    }
                }
            }
            if first {
                self.global_processor.vendor_id = vendor_id;
                self.global_processor.brand = brand;
            }
        }
    }
}

impl SystemExt for System {
    fn new_with_specifics(refreshes: RefreshKind) -> System {
        let mut s = System {
            process_list: Process::new(0, None, 0),
            mem_total: 0,
            mem_free: 0,
            mem_available: 0,
            mem_buffers: 0,
            mem_page_cache: 0,
            mem_slab_reclaimable: 0,
            swap_total: 0,
            swap_free: 0,
            global_processor: Processor::new_with_values(
                "",
                0,
                0,
                0,
                0,
                0,
                0,
                0,
                0,
                0,
                0,
                0,
                String::new(),
                String::new(),
            ),
            processors: Vec::with_capacity(4),
            page_size_kb: unsafe { sysconf(_SC_PAGESIZE) as u64 / 1024 },
            components: Vec::new(),
            disks: Vec::with_capacity(2),
            networks: Networks::new(),
            uptime: get_uptime(),
            users: Vec::new(),
            boot_time: boot_time(),
        };
        if !refreshes.cpu() {
            s.refresh_processors(None); // We need the processors to be filled.
        }
        s.refresh_specifics(refreshes);
        s
    }

    fn refresh_components_list(&mut self) {
        self.components = component::get_components();
    }

    fn refresh_memory(&mut self) {
        self.uptime = get_uptime();
        if let Ok(data) = get_all_data("/proc/meminfo", 16_385) {
            for line in data.split('\n') {
                let field = match line.split(':').next() {
                    Some("MemTotal") => &mut self.mem_total,
                    Some("MemFree") => &mut self.mem_free,
                    Some("MemAvailable") => &mut self.mem_available,
                    Some("Buffers") => &mut self.mem_buffers,
                    Some("Cached") => &mut self.mem_page_cache,
                    Some("SReclaimable") => &mut self.mem_slab_reclaimable,
                    Some("SwapTotal") => &mut self.swap_total,
                    Some("SwapFree") => &mut self.swap_free,
                    _ => continue,
                };
                if let Some(val_str) = line.rsplit(' ').nth(1) {
                    if let Ok(value) = u64::from_str(val_str) {
                        *field = value;
                    }
                }
            }
        }
    }

    fn refresh_cpu(&mut self) {
        self.uptime = get_uptime();
        self.refresh_processors(None);
    }

    fn refresh_processes(&mut self) {
        self.uptime = get_uptime();
        if refresh_procs(
            &mut self.process_list,
            Path::new("/proc"),
            self.page_size_kb,
            0,
            self.uptime,
            get_secs_since_epoch(),
        ) {
            self.clear_procs();
        }
    }

    fn refresh_process(&mut self, pid: Pid) -> bool {
        self.uptime = get_uptime();
        let found = match _get_process_data(
            &Path::new("/proc/").join(pid.to_string()),
            &mut self.process_list,
            self.page_size_kb,
            0,
            self.uptime,
            get_secs_since_epoch(),
        ) {
            Ok((Some(p), pid)) => {
                self.process_list.tasks.insert(pid, p);
                false
            }
            Ok(_) => true,
            Err(_) => false,
        };
        if found && !self.processors.is_empty() {
            self.refresh_processors(Some(1));
            let (new, old) = get_raw_times(&self.global_processor);
            let total_time = (if old > new { 1 } else { new - old }) as f32;

            if let Some(p) = self.process_list.tasks.get_mut(&pid) {
                compute_cpu_usage(p, self.processors.len() as u64, total_time);
            }
        }
        found
    }

    fn refresh_disks_list(&mut self) {
        self.disks = disk::get_all_disks();
    }

    fn refresh_users_list(&mut self) {
        self.users = crate::linux::users::get_users_list();
    }

    // COMMON PART
    //
    // Need to be moved into a "common" file to avoid duplication.

    fn get_processes(&self) -> &HashMap<Pid, Process> {
        &self.process_list.tasks
    }

    fn get_process(&self, pid: Pid) -> Option<&Process> {
        self.process_list.tasks.get(&pid)
    }

    fn get_networks(&self) -> &Networks {
        &self.networks
    }

    fn get_networks_mut(&mut self) -> &mut Networks {
        &mut self.networks
    }

    fn get_global_processor_info(&self) -> &Processor {
        &self.global_processor
    }

    fn get_processors(&self) -> &[Processor] {
        &self.processors
    }

    fn get_total_memory(&self) -> u64 {
        self.mem_total
    }

    fn get_free_memory(&self) -> u64 {
        self.mem_free
    }

    fn get_available_memory(&self) -> u64 {
        self.mem_available
    }

    fn get_used_memory(&self) -> u64 {
        self.mem_total
            - self.mem_free
            - self.mem_buffers
            - self.mem_page_cache
            - self.mem_slab_reclaimable
    }

    fn get_total_swap(&self) -> u64 {
        self.swap_total
    }

    fn get_free_swap(&self) -> u64 {
        self.swap_free
    }

    // need to be checked
    fn get_used_swap(&self) -> u64 {
        self.swap_total - self.swap_free
    }

    fn get_components(&self) -> &[Component] {
        &self.components
    }

    fn get_components_mut(&mut self) -> &mut [Component] {
        &mut self.components
    }

    fn get_disks(&self) -> &[Disk] {
        &self.disks
    }

    fn get_disks_mut(&mut self) -> &mut [Disk] {
        &mut self.disks
    }

    fn get_uptime(&self) -> u64 {
        self.uptime
    }

    fn get_boot_time(&self) -> u64 {
        self.boot_time
    }

    fn get_load_average(&self) -> LoadAvg {
        let mut s = String::new();
        if File::open("/proc/loadavg")
            .and_then(|mut f| f.read_to_string(&mut s))
            .is_err()
        {
            return LoadAvg::default();
        }
        let loads = s
            .trim()
            .split(' ')
            .take(3)
            .map(|val| val.parse::<f64>().unwrap())
            .collect::<Vec<f64>>();
        LoadAvg {
            one: loads[0],
            five: loads[1],
            fifteen: loads[2],
        }
    }

    fn get_users(&self) -> &[User] {
        &self.users
    }
}

impl Default for System {
    fn default() -> System {
        System::new()
    }
}

fn to_u64(v: &[u8]) -> u64 {
    let mut x = 0;

    for c in v {
        x *= 10;
        x += u64::from(c - b'0');
    }
    x
}

struct Wrap<'a, T>(UnsafeCell<&'a mut T>);

impl<'a, T> Wrap<'a, T> {
    fn get(&self) -> &'a mut T {
        unsafe { *(self.0.get()) }
    }
}

unsafe impl<'a, T> Send for Wrap<'a, T> {}
unsafe impl<'a, T> Sync for Wrap<'a, T> {}

fn refresh_procs(
    proc_list: &mut Process,
    path: &Path,
    page_size_kb: u64,
    pid: Pid,
    uptime: u64,
    now: u64,
) -> bool {
    if let Ok(d) = fs::read_dir(path) {
        let folders = d
            .filter_map(|entry| {
                if let Ok(entry) = entry {
                    let entry = entry.path();

                    if entry.is_dir() {
                        Some(entry)
                    } else {
                        None
                    }
                } else {
                    None
                }
            })
            .collect::<Vec<_>>();
        if pid == 0 {
            let proc_list = Wrap(UnsafeCell::new(proc_list));
            folders
                .par_iter()
                .filter_map(|e| {
                    if let Ok((p, _)) = _get_process_data(
                        e.as_path(),
                        proc_list.get(),
                        page_size_kb,
                        pid,
                        uptime,
                        now,
                    ) {
                        p
                    } else {
                        None
                    }
                })
                .collect::<Vec<_>>()
        } else {
            let mut updated_pids = Vec::with_capacity(folders.len());
            let new_tasks = folders
                .iter()
                .filter_map(|e| {
                    if let Ok((p, pid)) =
                        _get_process_data(e.as_path(), proc_list, page_size_kb, pid, uptime, now)
                    {
                        updated_pids.push(pid);
                        p
                    } else {
                        None
                    }
                })
                .collect::<Vec<_>>();
            // Sub-tasks are not cleaned up outside so we do it here directly.
            proc_list
                .tasks
                .retain(|&pid, _| updated_pids.iter().any(|&x| x == pid));
            new_tasks
        }
        .into_iter()
        .for_each(|e| {
            proc_list.tasks.insert(e.pid(), e);
        });
        true
    } else {
        false
    }
}

fn update_time_and_memory(
    path: &Path,
    entry: &mut Process,
    parts: &[&str],
    page_size_kb: u64,
    parent_memory: u64,
    parent_virtual_memory: u64,
    pid: Pid,
    uptime: u64,
    now: u64,
) {
    {
        // rss
        entry.memory = u64::from_str(parts[23]).unwrap_or(0) * page_size_kb;
        if entry.memory >= parent_memory {
            entry.memory -= parent_memory;
        }
        // vsz
        entry.virtual_memory = u64::from_str(parts[22]).unwrap_or(0) / 1024; //convert to KB
        if entry.virtual_memory >= parent_virtual_memory {
            entry.virtual_memory -= parent_virtual_memory;
        }
        set_time(
            entry,
            u64::from_str(parts[13]).unwrap_or(0),
            u64::from_str(parts[14]).unwrap_or(0),
        );
        entry.priority = i32::from_str(parts[17]).unwrap_or(0);
        entry.nice = i32::from_str(parts[18]).unwrap_or(0);
    }
    refresh_procs(entry, &path.join("task"), page_size_kb, pid, uptime, now);
}

macro_rules! unwrap_or_return {
    ($data:expr) => {{
        match $data {
            Some(x) => x,
            None => return Err(()),
        }
    }};
}

fn _get_uid_and_gid(status_data: String) -> Option<(uid_t, gid_t)> {
    // We're only interested in the lines starting with Uid: and Gid:
    // here. From these lines, we're looking at the second entry to get
    // the effective u/gid.

    let f = |h: &str, n: &str| -> Option<uid_t> {
        if h.starts_with(n) {
            h.split_whitespace().nth(2).unwrap_or("0").parse().ok()
        } else {
            None
        }
    };
    let mut uid = None;
    let mut gid = None;
    for line in status_data.lines() {
        if let Some(u) = f(line, "Uid:") {
            assert!(uid.is_none());
            uid = Some(u);
        } else if let Some(g) = f(line, "Gid:") {
            assert!(gid.is_none());
            gid = Some(g);
        } else {
            continue;
        }
        if uid.is_some() && gid.is_some() {
            break;
        }
    }
    match (uid, gid) {
        (Some(u), Some(g)) => Some((u, g)),
        _ => None,
    }
}

fn parse_stat_file(data: &str) -> Result<Vec<&str>, ()> {
    // The stat file is "interesting" to parse, because spaces cannot
    // be used as delimiters. The second field stores the command name
    // surrounded by parentheses. Unfortunately, whitespace and
    // parentheses are legal parts of the command, so parsing has to
    // proceed like this: The first field is delimited by the first
    // whitespace, the second field is everything until the last ')'
    // in the entire string. All other fields are delimited by
    // whitespace.

    let mut parts = Vec::with_capacity(52);
    let mut data_it = data.splitn(2, ' ');
    parts.push(unwrap_or_return!(data_it.next()));
    // The following loses the ) from the input, but that's ok because
    // we're not using it anyway.
    let mut data_it = unwrap_or_return!(data_it.next()).rsplitn(2, ')');
    let data = unwrap_or_return!(data_it.next());
    parts.push(unwrap_or_return!(data_it.next()));
    parts.extend(data.split_whitespace());
    Ok(parts)
}

fn check_nb_open_files(f: File) -> Option<File> {
    if let Ok(ref mut x) = unsafe { REMAINING_FILES.lock() } {
        if **x > 0 {
            **x -= 1;
            return Some(f);
        }
    }
    // Something bad happened...
    None
}

fn get_exe_name(p: &Process) -> String {
    p.cmd
        .get(0)
        .map(|x| {
            let cmd = x.split('\0').next().unwrap_or_else(|| "");
            if cmd.starts_with('/') {
                // If this is an absolute path, it means we were able to get the path through
                // /proc/[PID]/exe
                cmd.split('/')
                    .last()
                    .map(|x| x.to_owned())
                    .unwrap_or_else(String::new)
            } else {
                // Apparently we couldn't get the path so we can assume this is the full name...
                cmd.to_owned()
            }
        })
        .unwrap_or_else(String::new)
}

fn _get_process_data(
    path: &Path,
    proc_list: &mut Process,
    page_size_kb: u64,
    pid: Pid,
    uptime: u64,
    now: u64,
) -> Result<(Option<Process>, Pid), ()> {
    let nb = match path.file_name().and_then(|x| x.to_str()).map(Pid::from_str) {
        Some(Ok(nb)) if nb != pid => nb,
        _ => return Err(()),
    };

    let get_status = |p: &mut Process, part: &str| {
        p.status = part
            .chars()
            .next()
            .map(ProcessStatus::from)
            .unwrap_or_else(|| ProcessStatus::Unknown(0));
    };
    let parent_memory = proc_list.memory;
    let parent_virtual_memory = proc_list.virtual_memory;
    if let Some(ref mut entry) = proc_list.tasks.get_mut(&nb) {
        let data = if let Some(ref mut f) = entry.stat_file {
            get_all_data_from_file(f, 1024).map_err(|_| ())?
        } else {
            let mut tmp = PathBuf::from(path);
            tmp.push("stat");
            let mut file = File::open(tmp).map_err(|_| ())?;
            let data = get_all_data_from_file(&mut file, 1024).map_err(|_| ())?;
            entry.stat_file = check_nb_open_files(file);
            data
        };
        let parts = parse_stat_file(&data)?;
        get_status(entry, parts[2]);
        update_time_and_memory(
            path,
            entry,
            &parts,
            page_size_kb,
            parent_memory,
            parent_virtual_memory,
            nb,
            uptime,
            now,
        );
        update_process_disk_activity(entry, path);
        return Ok((None, nb));
    }

    let mut tmp = PathBuf::from(path);

    tmp.push("stat");
    let mut file = ::std::fs::File::open(&tmp).map_err(|_| ())?;
    let data = get_all_data_from_file(&mut file, 1024).map_err(|_| ())?;
    let stat_file = check_nb_open_files(file);
    let parts = parse_stat_file(&data)?;

    let parent_pid = if proc_list.pid != 0 {
        Some(proc_list.pid)
    } else {
        match Pid::from_str(parts[3]) {
            Ok(p) if p != 0 => Some(p),
            _ => None,
        }
    };

    let clock_cycle = unsafe { sysconf(_SC_CLK_TCK) } as u64;
    let since_boot = u64::from_str(parts[21]).unwrap_or(0) / clock_cycle;
    let start_time = now
        .checked_sub(uptime.checked_sub(since_boot).unwrap_or_else(|| 0))
        .unwrap_or_else(|| 0);
    let mut p = Process::new(nb, parent_pid, start_time);

    p.stat_file = stat_file;
    get_status(&mut p, parts[2]);
    p.priority = parts[17].parse::<i32>().unwrap_or(0);
    p.nice = parts[18].parse::<i32>().unwrap_or(0);
    p.threads_total = parts[19].parse::<u64>().unwrap_or(0);
    tmp.pop();
    tmp.push("status");
    if let Ok(data) = get_all_data(&tmp, 16_385) {
        if let Some((uid, gid)) = _get_uid_and_gid(data) {
            p.uid = uid;
            p.gid = gid;
        }
    }

    if proc_list.pid != 0 {
        // If we're getting information for a child, no need to get those info since we
        // already have them...
        p.cmd = proc_list.cmd.clone();
        p.name = proc_list.name.clone();
        p.environ = proc_list.environ.clone();
        p.exe = proc_list.exe.clone();
        p.cwd = proc_list.cwd.clone();
        p.root = proc_list.root.clone();
    } else {
        tmp.pop();
        tmp.push("cmdline");
        p.cmd = copy_from_file(&tmp);
<<<<<<< HEAD
        p.name = parts[1].to_string().replace("(", "");
=======
        tmp.pop();
        tmp.push("exe");
        match tmp.read_link() {
            Ok(exe_path) => {
                p.name = exe_path
                    .file_name()
                    .and_then(|s| {
                        let s: &str = s.to_str()?;
                        Some(s.to_owned())
                    })
                    .unwrap_or_else(|| get_exe_name(&p));
                p.exe = exe_path;
            }
            Err(_) => {
                p.exe = PathBuf::new();
                p.name = get_exe_name(&p);
            }
        }
>>>>>>> fdf6301e
        tmp.pop();
        tmp.push("environ");
        p.environ = copy_from_file(&tmp);
        tmp.pop();
        tmp.push("cwd");
        p.cwd = realpath(&tmp);
        tmp.pop();
        tmp.push("root");
        p.root = realpath(&tmp);
    }

    update_time_and_memory(
        path,
        &mut p,
        &parts,
        page_size_kb,
        proc_list.memory,
        proc_list.virtual_memory,
        nb,
        uptime,
        now,
    );
    update_process_disk_activity(&mut p, path);
    Ok((Some(p), nb))
}

fn copy_from_file(entry: &Path) -> Vec<String> {
    match File::open(entry.to_str().unwrap_or("/")) {
        Ok(mut f) => {
            let mut data = vec![0; 16_384];

            if let Ok(size) = f.read(&mut data) {
                data.truncate(size);
                let mut out = Vec::with_capacity(20);
                let mut start = 0;
                for (pos, x) in data.iter().enumerate() {
                    if *x == 0 {
                        if pos - start >= 1 {
                            if let Ok(s) = ::std::str::from_utf8(&data[start..pos])
                                .map(|x| x.trim().to_owned())
                            {
                                out.push(s);
                            }
                        }
                        start = pos + 1; // to keeping prevent '\0'
                    }
                }
                out
            } else {
                Vec::new()
            }
        }
        Err(_) => Vec::new(),
    }
}

fn get_all_data_from_file(file: &mut File, size: usize) -> io::Result<String> {
    use std::io::Seek;
    let mut buf = String::with_capacity(size);
    file.seek(::std::io::SeekFrom::Start(0))?;
    file.read_to_string(&mut buf)?;
    Ok(buf)
}

pub fn get_all_data<P: AsRef<Path>>(file_path: P, size: usize) -> io::Result<String> {
    let mut file = File::open(file_path.as_ref())?;
    get_all_data_from_file(&mut file, size)
}

fn get_uptime() -> u64 {
    let content = get_all_data("/proc/uptime", 50).unwrap_or_default();
    u64::from_str_radix(content.split('.').next().unwrap_or_else(|| "0"), 10).unwrap_or_else(|_| 0)
}

fn get_secs_since_epoch() -> u64 {
    match SystemTime::now().duration_since(SystemTime::UNIX_EPOCH) {
        Ok(n) => n.as_secs(),
        _ => panic!("SystemTime before UNIX EPOCH!"),
    }
}<|MERGE_RESOLUTION|>--- conflicted
+++ resolved
@@ -836,9 +836,7 @@
         tmp.pop();
         tmp.push("cmdline");
         p.cmd = copy_from_file(&tmp);
-<<<<<<< HEAD
-        p.name = parts[1].to_string().replace("(", "");
-=======
+        //p.name = parts[1].to_string().replace("(", "");
         tmp.pop();
         tmp.push("exe");
         match tmp.read_link() {
@@ -857,7 +855,6 @@
                 p.name = get_exe_name(&p);
             }
         }
->>>>>>> fdf6301e
         tmp.pop();
         tmp.push("environ");
         p.environ = copy_from_file(&tmp);
